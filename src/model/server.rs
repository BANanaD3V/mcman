--- conflicted
+++ resolved
@@ -4,11 +4,8 @@
     path::Path,
 };
 
-<<<<<<< HEAD
 use anyhow::Result;
-=======
 use clap::builder::Str;
->>>>>>> 22da3c91
 use serde::{Deserialize, Serialize};
 
 use crate::downloadable::Downloadable;
@@ -28,14 +25,14 @@
 impl ServerLauncher {
     pub fn generate_script_linux(&mut self, jarname: &str, servername: &str) -> String {
         let mut script = String::new();
-        script +="#!/bin/bash\n";
+        script += "#!/bin/bash\n";
 
         script += &self.generate_script_java(jarname, servername);
         script += "\n";
 
         script
     }
-    
+
     pub fn generate_script_win(&mut self, jarname: &str, servername: &str) -> String {
         let mut script = String::new();
         script += "@echo off\n";
@@ -63,7 +60,7 @@
         }
 
         if self.proxy_flags {
-            script += include_str!("../../res/proxy_flags");;
+            script += include_str!("../../res/proxy_flags");
             script += " ";
         }
 
